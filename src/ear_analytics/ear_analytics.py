######################################################################
# Copyright (c) 2024 Energy Aware Solutions, S.L
#
# This program and the accompanying materials are made
# available under the terms of the Eclipse Public License 2.0
# which is available at https://www.eclipse.org/legal/epl-2.0/
#
# SPDX-License-Identifier: EPL-2.0
#######################################################################


""" High level support for read and visualize
    information given by EARL. """

import sys
from argparse import HelpFormatter, ArgumentParser
from os import path, system
import subprocess
from time import strftime, localtime
import re

import numpy as np

import pandas as pd
import heapq

from importlib_resources import files

from itertools import chain

<<<<<<< HEAD
from .metrics import (metric_regex, metric_step, read_metrics_configuration,
                      get_plottable_metrics)
=======
from .io_api import read_data, print_configuration

from .metrics import read_metrics_configuration, get_plottable_metrics
>>>>>>> 8b102bf5

from .utils import (filter_df, read_job_data_config, read_loop_data_config,
                    function_compose)

from . import ear_data as edata
from . import static_figures
from . import io_api

from .events import read_events_configuration


def metric_timeline(df, metric, step, fig_fn, fig_title='', **kwargs):
    fig = static_figures.generate_metric_timeline_fig(df, metric, step,
                                                      fig_title=fig_title,
                                                      **kwargs)
    fig.savefig(fig_fn)


def runtime(filename, out_jobs_fn, req_metrics, config_fn,
            rel_range=True, title=None, job_id=None, step_id=None,
            output=None):
    """
    This function generates a heatmap of runtime metrics requested by
    `req_metrics`.

    It also receives the `filename` to read data from,
    and `avail_metrics` supported.
    """
    avail_metrics = read_metrics_configuration(config_fn)
    try:
        df = (io_api.read_data(filename, sep=';')
              .pipe(filter_df, JOBID=job_id, STEPID=step_id, JID=job_id)
              .pipe(edata.filter_invalid_gpu_series, config_fn)
              .pipe(edata.df_gpu_node_metrics, config_fn)
              )
        df_job = (io_api.read_data(out_jobs_fn, sep=';')
                  .pipe(filter_df, JOBID=job_id, STEPID=step_id,
                        id=job_id, step_id=step_id))
    except FileNotFoundError as e:
        print(e)
        return
    else:
        # We need the application start time
        configuration = io_api.read_configuration(config_fn)

        start_time_col = configuration['columns']['app_info']['start_time']
        app_start_time = df_job[start_time_col].min()
        
        end_time_col = configuration['columns']['app_info']['end_time']
        app_end_time = df_job[end_time_col].max()

        for metric in req_metrics:
            # Get a valid EAR column name
            metric_config = avail_metrics[metric]

            metric_name = metric_config['column_name']
            dsply_nm = metric_config.get('display_name', metric_name)
            step = metric_config['step']

            # Set the configured normalization if requested.
            v_min = None
            v_max = None
            if not rel_range:
                metric_range = metric_config['range']
                print(f"Configured metric range: {metric_range}")
                v_min = metric_range[0]
                v_max = metric_range[1]

            # TODO: Add the min/max value of the metric (relative range always)
            fig_title = metric
            if title:  # We preserve the title got by the user
                fig_title = f'{title}: {metric}'
            else:  # The default title: %metric-%job_id-%step_id
                if job_id:
                    fig_title = '-'.join([fig_title, str(job_id)])
                    if step_id is not None:
                        fig_title = '-'.join([fig_title, str(step_id)])

<<<<<<< HEAD
            gpu_metrics_re = configuration['columns']['gpu_data']['gpu_columns_re']
            fig = static_figures.generate_metric_timeline_fig(df, app_start_time,
                                                       app_end_time,
                                                       metric_name, step,
                                                       v_min=v_min,
                                                       v_max=v_max,
                                                       fig_title=fig_title,
                                                       metric_display_name=disply_name,
                                                       gpu_metrics_re=gpu_metrics_re)
=======
            fig = (static_figures
                   .generate_metric_timeline_fig(df, app_start_time,
                                                 app_end_time,
                                                 metric_name, step,
                                                 v_min=v_min,
                                                 v_max=v_max,
                                                 fig_title=fig_title,
                                                 metric_display_name=dsply_nm
                                                 ))
>>>>>>> 8b102bf5

            # if save:
            name = f'runtime_{metric}'
            """
            if job_id:
                name = '-'.join([name, str(job_id)])
                if step_id is not None:
                    name = '-'.join([name, str(step_id)])
            """

            if output:
                if path.isdir(output):

                    name = path.join(output, name)
                else:
                    name = '-'.join([name, output])

            print(f'storing figure {name}')

            fig.savefig(name, dpi='figure', bbox_inches='tight')
            # else:
            #     fig.show()


def ear2prv(job_data_fn, loop_data_fn, job_data_config, loop_data_config,
            events_config, events_data_fn=None, job_id=None, step_id=None,
            output_fn=None, events_config_fn=None):

    def filter_df_columns(df, cols_config):
        """
        Filters df based on column names configured in cols_config
        """
        regex = '|'.join(cols_config.keys())
        return df.filter(regex=regex)

    def set_df_types(df, cols_config):
        """
        Returns df with types set by cols_config
        """
        ret_df = pd.DataFrame(index=df.index)
        dfs = [(df
                .filter(regex=regex)
                .pipe(lambda df: df.astype(cols_config[regex])
                      if not df.empty else df)
                ) for regex in cols_config.keys()]

        return ret_df.join(dfs)

    def insert_initial_values(df_loops, df_job):
        """
        This function inserts a row on df_loops for each unique
        job, step, node tuple, with all values to 0 except TIMESTAMP,
        got from start_time of the corresponding job, step in df_job.
        """

        task_fields = ['JOBID', 'STEPID', 'APPID', 'NODENAME']
        group_by_task = df_loops.groupby(task_fields).groups

        jobs = []
        steps = []
        apps = []
        nodes = []
        times = []
        for j, s, a, n in group_by_task:

            task_start_time = df_job.loc[(df_job['JOBID'] == j) &
                                         (df_job['STEPID'] == s) &
                                         (df_job['APPID'] == a)]['START_TIME']

            if not task_start_time.empty:
                jobs += [j]
                steps += [s]
                apps += [a]
                nodes += [n]
                times += [task_start_time.iat[0]]  # There is a unique element
            else:
                print(f"Warning! Job data hasn't information about job {j} "
                      f"step {s} app {a}. This job-step-app won't be on the "
                      "output trace.")

        df_start_time = (pd.DataFrame({'JOBID': jobs, 'STEPID': steps,
                                       'APPID': apps, 'NODENAME': nodes,
                                       'TIMESTAMP': times},
                                      columns=df_loops.columns)
                         .fillna(0))

        return pd.concat([df_loops, df_start_time], ignore_index=True)

    def multiply_floats_by_1000000(df):
        df_floats = (df.select_dtypes(include=['Float64'])
                     .apply(lambda x: x*1000000)
                     .astype('Int64'))
        df_non_float = df.select_dtypes(exclude=['Float64'])
        return df_floats.join(df_non_float)

    def insert_jobdata(df_loops, df_job):
        return df_loops.merge(df_job[['JOBID', 'STEPID', 'APPID',
                                      'JOBNAME', 'START_TIME', 'END_TIME']])

    def print_df(df):
        """
        Utility function to be used in a pipe
        """
        print(df)
        return df

    # Read the Job data

    df_job = (read_data(job_data_fn, sep=';')
              .pipe(filter_df, JOBID=job_id, id=job_id,
                    STEPID=step_id, step_id=step_id)
              .pipe(filter_df_columns, job_data_config)
              .pipe(set_df_types, job_data_config)
              )

    # Read the Loop data
    df_loops = (read_data(loop_data_fn, sep=';')
                .pipe(filter_df, JOBID=job_id, STEPID=step_id)
                .pipe(filter_df_columns, loop_data_config)
                .pipe(set_df_types, loop_data_config)
                .pipe(insert_initial_values, df_job)
                .assign(
                    # Paraver works at microsecond granularity
                    time=lambda df: (df.TIMESTAMP -
                                     df_job.START_TIME.min()) * 1000000
                    )
                .pipe(multiply_floats_by_1000000)
                .pipe(insert_jobdata, df_job)
                .join(pd.Series(dtype='Int64', name='task_id'))
                .join(pd.Series(dtype='Int64', name='app_id'))
                .join(pd.Series(dtype='Int64', name='gpu_power'))
                .join(pd.Series(dtype='Int64', name='gpu_freq'))
                .join(pd.Series(dtype='Int64', name='gpu_mem_freq'))
                .join(pd.Series(dtype='Int64', name='gpu_util'))
                .join(pd.Series(dtype='Int64', name='gpu_mem_util'))
                .join(pd.Series(dtype='Int64', name='gpu_gflops'))
                .join(pd.Series(dtype='Int64', name='dcgm_gr_engine_active'))
                .join(pd.Series(dtype='Int64', name='dcgm_sm_active'))
                .join(pd.Series(dtype='Int64', name='dcgm_sm_occupancy'))
                .join(pd.Series(dtype='Int64', name='dcgm_pipe_tensor_active'))
                .join(pd.Series(dtype='Int64', name='dcgm_pipe_fp64_active'))
                .join(pd.Series(dtype='Int64', name='dcgm_pipe_fp32_active'))
                .join(pd.Series(dtype='Int64', name='dcgm_pipe_fp16_active'))
                .join(pd.Series(dtype='Int64', name='dcgm_dram_active'))
                .join(pd.Series(dtype='Int64', name='dcgm_nvlink_tx_bytes'))
                .join(pd.Series(dtype='Int64', name='dcgm_nvlink_rx_bytes'))
                .join(pd.Series(dtype='Int64', name='dcgm_pcie_tx_bytes'))
                .join(pd.Series(dtype='Int64', name='dcgm_pcie_rx_bytes'))
                )
    # print(df_loops.info())

    # Read EAR events data

    df_events = None

    # TODO: time must be computed based on the start of the batch job
    if events_data_fn:
        cols_dict = {'JOBID': 'Job_id', 'STEPID': 'Step_id'}

        # By now events are in a space separated csv file.
        df_events = (read_data(events_data_fn, sep=r'\s+')
                     .pipe(filter_df, Job_id=job_id, Step_id=step_id)
                     .merge(df_job.rename(columns=cols_dict))
                     .assign(
                         # Paraver works at microsecond granularity
                         time=lambda df: (df.Timestamp -
                                          df.start_time) * 1000000,
                     )
                     .join(pd.Series(dtype='Int64', name='task_id'))
                     .join(pd.Series(dtype='Int64', name='app_id'))
                     .join(pd.Series(dtype='Int64', name='event_type'))
                     # Drop unnecessary columns
                     .drop(['Event_ID', 'Timestamp',
                            'start_time', 'end_time'], axis=1)
                     )
    # else:
        # print("No events file provided.")

    # ### Paraver trace header
    #
    # **Important note** By now this tool assumes all nodes
    # (where each one will be converted to a Paraver task) involved in a
    # job-step use the same number of GPUs (where each one will be converted to
    # a Paraver thread). It's needed to know how eacct command handles the
    # resulting header when there is a different number of GPUs for each
    # job-step requested.
    # [UPDATE: Now, eacct has a column for all EAR supported GPUs even that
    # GPUx has no data.]
    #
    # It is also assumed that both events and loops are from the same Job-step,
    # executed on the same node set..
    #
    # #### Generic info of the trace file

    node_info = np.sort(pd.unique(df_loops.NODENAME))
    n_nodes = 0

    if df_events is not None and not \
            np.array_equal(node_info, np.sort(pd.unique(df_events.node_id))):
        print('ERROR: Loops and events data do not have'
              f' the same node information: {node_info}, '
              f'{np.sort(pd.unique(df_events.node_id))}')
        return
    else:
        n_nodes = node_info.size

        f_time = (df_job.END_TIME.max() -
                  df_job.START_TIME.min()) * 1000000

        print(f'Number of nodes: {n_nodes}. Total trace duration: {f_time}')

    # #### Getting Application info
    #
    # An EAR Job-Step-App is a Paraver Application
    #

    appl_info = df_loops.groupby(['JOBID', 'STEPID', 'APPID']).groups
    n_appl = len(appl_info)

    print(f'Number of applications (job-step): {n_appl}')

    # #### Generating the Application list and
    # Paraver's Names Configuration File (.row)
    #
    # EAR reports node metrics. Each EAR node is a Paraver task, so in most
    # cases a Paraver user can visualize the EAR data at least at the task
    # level. There is one exception where the user will visualize different
    # information when working at the Paraver's thread level: for GPU
    # information. If EAR data contains information about GPU(s) on a node, the
    # information of each GPU associated to that node can be visualized at the
    # thread level. In other words, a node (task) have one or more GPUs
    # (threads).

    # The application level names section (.row) can be created here
    appl_lvl_names = f'LEVEL APPL SIZE {n_appl}'

    # The task level names section
    task_lvl_names = ''

    total_task_cnt = 0  # The total number of tasks

    appl_lists = []  # Application lists of all applications

    # Thread level names for .row file. Only used if data contain GPU info
    thread_lvl_names = []

    # We count here the total number of threads
    # (used later for the Names Configuration file).
    total_threads_cnt = 0

    for appl_idx, (app_job, app_step, app_appid) in enumerate(appl_info):

        df_app = df_loops[(df_loops['JOBID'] == app_job) &
                          (df_loops['STEPID'] == app_step) &
                          (df_loops['APPID'] == app_appid)]

        appl_nodes = np.sort(pd.unique(df_app.NODENAME))

        if df_events is not None:
            # Used only to check whether data correspond to the same Job-Step
            df_events_app = df_events[(df_events['Job_id'] == app_job) &
                                      (df_events['Step_id'] == app_step)]
            if not np.array_equal(appl_nodes,
                                  np.sort(pd.unique(df_events_app.node_id))):
                print('ERROR: Loops and events data do not have'
                      ' the same node information.')
                return

        n_tasks = appl_nodes.size
        total_task_cnt += n_tasks  # Task count used after the for loop

        # An EAR GPU is a Paraver thread
        gpu_info = df_app.filter(regex=r'GPU\d_POWER_W').columns
        n_threads = gpu_info.size

        # We accumulate the number of GPUs (paraver threads)
        total_threads_cnt += (n_threads * n_tasks)

        # print(f'{appl_idx + 1}) {app_job}-{app_step}: {n_tasks} '
        #       f'task(s) (nodes {appl_nodes}), {n_threads} GPUs (threads)\n')

        # Create here the application list, and append to the global appl list
        appl_list = [f'{max(n_threads, 1)}:{node_idx + 1}'
                     for node_idx, _ in enumerate(appl_nodes)]
        appl_lists.append(f'{n_tasks}({",".join(appl_list)})')

        # Set each row its corresponding Appl Id
        df_loops.loc[(df_loops['JOBID'] == app_job) &
                     (df_loops['STEPID'] == app_step) &
                     (df_loops['APPID'] == app_appid), 'app_id'] = \
            np.int64(appl_idx + 1)

        if df_events is not None:
            df_events.loc[(df_events['Job_id'] == app_job) &
                          (df_events['Step_id'] == app_step), 'app_id'] =\
                np.int64(appl_idx + 1)

        # TASK level names

        for node_idx, node_name in enumerate(appl_nodes):
            # Set each row its corresponding Task Id
            df_loops.loc[(df_loops['JOBID'] == app_job) &
                         (df_loops['STEPID'] == app_step) &
                         (df_loops['APPID'] == app_appid) &
                         (df_loops['NODENAME'] == node_name), 'task_id'] \
                = np.int64(node_idx + 1)

            if df_events is not None:
                df_events.loc[(df_events['Job_id'] == app_job) &
                              (df_events['Step_id'] == app_step) &
                              (df_events['node_id'] == node_name), 'task_id'] \
                    = np.int64(node_idx + 1)

            task_fmt = f'({app_job}.{app_step}.{app_appid}) @ {node_name}'
            task_lvl_names = '\n'.join([task_lvl_names, task_fmt])

            # THREAD NAMES
            for gpu_idx in range(n_threads):
                thread_fmt = (f'({app_job}.{app_step}.{app_appid}) '
                              f'GPU {gpu_idx} @ {node_name}')
                thread_lvl_names.append(thread_fmt)

        # APPL level names
        appl_lvl_names = '\n'.join([appl_lvl_names,
                                    f'({app_job}.{app_step}.{app_appid})'
                                    f' {df_app.JOBNAME.unique()[0]}'])

    task_lvl_names = ''.join([f'LEVEL TASK SIZE {total_task_cnt}',
                              task_lvl_names])

    # The resulting Application List
    appl_list_str = ':'.join(appl_lists)

    names_conf_str = '\n'.join([appl_lvl_names, task_lvl_names])

    thread_lvl_names_str = ''
    if total_threads_cnt != 0:
        # Some application has GPUs, so we can configure and the THREAD level
        thread_lvl_names_str = '\n'.join(['LEVEL THREAD SIZE'
                                          f' {total_threads_cnt}',
                                          '\n'.join(thread_lvl_names)])

        names_conf_str = '\n'.join([names_conf_str, thread_lvl_names_str])

    # Store the Names Configuration File (.row)
    if not output_fn:
        output_fn = loop_data_fn.partition('.')[0]

    with open('.'.join([output_fn, 'row']), 'w') as row_file:
        row_file.write(names_conf_str)

    # #### Generating the Paraver trace header

    date_time = strftime('%d/%m/%y at %H:%M',
                         localtime(np.min(df_job.START_TIME)))

    file_trace_hdr = (f'#Paraver ({date_time}):{f_time}'
                      f':0:{n_appl}:{appl_list_str}')

    # ### Paraver trace body

    # #### Loops

    metrics = (df_loops.drop(columns=['JOBID', 'STEPID', 'APPID', 'NODENAME',
                                      'time', 'task_id', 'app_id', 'JOBNAME',
                                      'gpu_power', 'gpu_freq', 'gpu_mem_freq',
                                      'gpu_util', 'gpu_mem_util', 'gpu_gflops',
                                      'dcgm_gr_engine_active',
                                      'dcgm_sm_active', 'dcgm_sm_occupancy',
                                      'dcgm_pipe_tensor_active',
                                      'dcgm_pipe_fp64_active',
                                      'dcgm_pipe_fp32_active',
                                      'dcgm_pipe_fp16_active',
                                      'dcgm_dram_active',
                                      'dcgm_nvlink_tx_bytes',
                                      'dcgm_nvlink_rx_bytes',
                                      'dcgm_pcie_tx_bytes',
                                      'dcgm_pcie_rx_bytes', 'TIMESTAMP',
                                      'START_TIME', 'END_TIME']
                             ).columns
               )

    # We first sort data by timestamp in ascending
    # order as specified by Paraver trace format.
    trace_sorted_df = df_loops.sort_values('time')

    records = trace_sorted_df.to_records(index=False)
    columns = trace_sorted_df.columns

    app_id_idx = columns.get_loc('app_id')
    task_id_idx = columns.get_loc('task_id')
    timestamp_idx = columns.get_loc('time')

    gpu_field_regex = re.compile(r'GPU(\d)_(POWER_W|FREQ_KHZ|MEM_FREQ_KHZ|'
                                 r'UTIL_PERC|MEM_UTIL_PERC|GFLOPS|'
                                 r'gr_engine_active|sm_active|sm_occupancy|'
                                 r'tensor_active|fp64_active|fp32_active|'
                                 r'fp16_active|dram_active|nvlink_tx_bytes|'
                                 r'nvlink_rx_bytes|pcie_tx_bytes|'
                                 r'pcie_rx_bytes)')
    gpu_field_map = {'POWER_W': 'gpu_power',
                     'FREQ_KHZ': 'gpu_freq',
                     'MEM_FREQ_KHZ': 'gpu_mem_freq',
                     'UTIL_PERC': 'gpu_util',
                     'MEM_UTIL_PERC': 'gpu_mem_util',
                     'GFLOPS': 'gpu_gflops',
                     'gr_engine_active': 'dcgm_gr_engine_active',
                     'sm_active': 'dcgm_sm_active',
                     'sm_occupancy': 'dcgm_sm_occupancy',
                     'tensor_active': 'dcgm_pipe_tensor_active',
                     'fp64_active': 'dcgm_pipe_fp64_active',
                     'fp32_active': 'dcgm_pipe_fp32_active',
                     'fp16_active': 'dcgm_pipe_fp16_active',
                     'dram_active': 'dcgm_dram_active',
                     'nvlink_tx_bytes': 'dcgm_nvlink_tx_bytes',
                     'nvlink_rx_bytes': 'dcgm_nvlink_rx_bytes',
                     'pcie_tx_bytes': 'dcgm_pcie_tx_bytes',
                     'pcie_rx_bytes': 'dcgm_pcie_rx_bytes'
                     }

    body_list = []
    for row in records:
        for metric in metrics:
            # Get the column index of the metric
            metric_idx = columns.get_loc(metric)
            event_val = np.int64(row[metric_idx])

            # The default thread index. For non-GPU fields it won't be used.
            thread_idx = 1

            # Check if the metric is related with the GPU
            gpu_field = gpu_field_regex.search(metric)
            if gpu_field:
                # Update the thread id based on the GPU number
                thread_idx = int(gpu_field.group(1)) + 1

                metric_idx = columns.get_loc(gpu_field_map[gpu_field.group(2)])

            body_list.append(f'2:0:{"{:0.0f}".format(row[app_id_idx])}'
                             f':{"{:0.0f}".format(row[task_id_idx])}'
                             f':{thread_idx}:{row[timestamp_idx]}'
                             f':{metric_idx}:{event_val}')

    # #### Loops configuration file

    cols_regex = re.compile(r'(GPU(\d)_(POWER_W|FREQ_KHZ|MEM_FREQ_KHZ|'
                            r'UTIL_PERC|MEM_UTIL_PERC|GFLOPS|gr_engine_active|'
                            r'sm_active|sm_occupancy|tensor_active|'
                            r'fp64_active|fp32_active|fp16_active|dram_active|'
                            r'nvlink_tx_bytes|nvlink_rx_bytes|pcie_tx_bytes|'
                            r'pcie_rx_bytes))|JOBID|STEPID|NODENAME|LOOPID|'
                            r'LOOP_NEST_LEVEL|LOOP_SIZE|TIMESTAMP|START_TIME|'
                            r'END_TIME|time|task_id|app_id|JOBNAME|APPID')
    metrics = (df_loops
               .drop(columns=df_loops.filter(regex=cols_regex).columns)
               .columns)

    # A map with metric_name metric_idx
    metric_event_typ_map = {metric: trace_sorted_df.columns.get_loc(metric)
                            for metric in metrics}

    event_typ_lst = [f'EVENT_TYPE\n0\t{metric_event_typ_map[metric]}'
                     f'\t{metric}\n' for metric in metric_event_typ_map]

    # States body and configuration
    df_states = (df_loops
                 .groupby(['app_id', 'task_id'])[['START_TIME', 'END_TIME']].max()
                 .assign(state_id=1,  # 1 -> Running
                         START_TIME=lambda df: (df.START_TIME - df_job.START_TIME.min()) * 1000000,
                         END_TIME=lambda df: (df.END_TIME - df_job.START_TIME.min()) * 1000000)
                 .reset_index())

    smft = '1:0:{app_id}:{task_id}:1:{START_TIME}:{END_TIME}:{state_id}'.format
    states_body_list = (df_states
                        .apply(lambda x: smft(**x), axis=1)
                        .to_list()
                        )

    # Start time and end time events
    start_end_event_ids = {event: columns.get_loc(event)
                           for event in ['START_TIME', 'END_TIME']}

    df_start_end_time = (df_loops
                         .groupby(['app_id', 'task_id'])[['START_TIME', 'END_TIME']].max()
                         .reset_index()
                         .melt(id_vars=['app_id', 'task_id'])
                         .assign(
                             event_id=lambda df: df.variable.map(lambda x: start_end_event_ids[x]),
                             time=lambda df: (df.value - df_job.START_TIME.min()) * 1000000
                             )
                         .drop(columns='variable')
                         )

    smft = '2:0:{app_id}:{task_id}:1:{time}:{event_id}:{value}'.format
    start_end_body_list = (df_start_end_time
                           .apply(lambda x: smft(**x), axis=1)
                           .to_list()
                           )

    start_end_event_types = [f'EVENT_TYPE\n0\t{start_end_event_ids[event]}'
                             f'\t{event}\n' for event in start_end_event_ids]
    event_typ_lst += start_end_event_types

    def sort_by_record_type(trace_list):
        """
        Descending order
        """
        return sorted(trace_list, key=lambda x: int(x.split(sep=':')[0]),
                      reverse=True)

    def sort_by_timestamp(trace_list):
        """
        Ascending order
        """
        return sorted(trace_list, key=lambda x: int(x.split(sep=':')[5]))

    # first we worder by record type as it is the second sorting criteria and
    # we make use of sorted() stable property:
    # https://docs.python.org/3/howto/sorting.html#sort-stability-and-complex-sorts
    sort_by_type_and_time = function_compose(sort_by_timestamp,
                                             sort_by_record_type)

    body_list_sorted = sort_by_type_and_time(chain(states_body_list, body_list,
                                                   start_end_body_list))

    # #### EAR events body and configuration
    if df_events is not None:

        # The starting Event identifier for EAR events
        ear_events_id_off = max(metric_event_typ_map.values()) + 1

        # Get all EAR events types
        events_info = pd.unique(df_events.Event_type)

        for event_idx, event_t in enumerate(events_info):

            # We set the configuration of the EAR event type
            event_typ_str = (f'EVENT_TYPE\n0\t{event_idx + ear_events_id_off}'
                             f'\t{event_t}\n')
            event_typ_lst.append(event_typ_str)

            # Set the event identifier taking into account the offset made by
            # loops metrics identifiers
            df_events.loc[df_events['Event_type'] == event_t,
                          'event_type'] = event_idx + ear_events_id_off

        event_typ_lst.append('\n')

        # We get a sorted (by time) DataFrame
        df_events_sorted = (df_events
                            .astype(
                                {'task_id': int,
                                 'app_id': int,
                                 'event_type': int})
                            .sort_values('time'))

        smft = '2:0:{app_id}:{task_id}:1:{time}:{event_type}:{Value}'.format

        ear_events_body_list = (df_events_sorted
                                .apply(lambda x: smft(**x), axis=1)
                                .to_list())

        # #### Merging

        # We use the heapq merge function where the key is the
        # time field (position 5) of the trace row.
        file_trace_body = '\n'.join(heapq.merge(body_list_sorted,
                                    ear_events_body_list,
                                    key=lambda x: x.split(sep=':')[5])
                                    )
    else:
        file_trace_body = '\n'.join(body_list_sorted)

    with open('.'.join([output_fn, 'prv']), 'w') as prv_file:
        prv_file.write('\n'.join([file_trace_hdr, file_trace_body]))

    # ## Paraver Configuration File

    def_options_str = 'DEFAULT_OPTIONS\n\nLEVEL\tTASK\nUNITS\tSEC\n'

    # Merging default settings with event types
    paraver_conf_file_str = '\n'.join([def_options_str,
                                       '\n'.join(event_typ_lst)])

    # Adding the categorical labels for EAR events.
    if df_events is not None:
        ear_event_types_values = events_config

        for ear_event_type in ear_event_types_values:
            idx = paraver_conf_file_str.find(ear_event_type)
            if idx != -1:
                values_str = ('\n'
                              .join([f'{key}\t{value}'
                                     for key, value
                                     in (ear_event_types_values[ear_event_type]
                                         .items()
                                         )
                                     ]
                                    )
                              )

                st_p = idx + len(ear_event_type)

                paraver_conf_file_str = ('\n'
                                         .join([paraver_conf_file_str[:st_p],
                                                'VALUES',
                                                values_str,
                                                paraver_conf_file_str[st_p+1:]
                                                ]
                                               )
                                         )
    # else:
    #     print('There are not EAR events.')

    with open('.'.join([output_fn, 'pcf']), 'w') as pcf_file:
        pcf_file.write(paraver_conf_file_str)


def eacct(result_format, jobid, stepid=None, ear_events=False):
    """
    This function calls properly the `eacct` command in order
    to get files to be worked by `result_format` feature.

    The filename where data is stored is "tmp_<jobid>[_<stepid>].csv", which is
    returned as str. '_<stepid>' region depends on whether `stepid` parameter
    is not None.

    Basic command for each format:
        runtime -> -r -o -> Generates [out_jobs.]tmp_<jobid>[_<stepid>].csv
        ear2prv -> -r -o -> Generates [out_jobs.]tmp_<jobid>[_<stepid>].csv
        summary -> -l -> Generates [events.]tmp_<jobid>[_<stepid>].csv

    If the requested format is "summary" or `ear_events` is True, an
    additional call is done requesting for events, i.e., `eacct -x`.
    The resulting filename is "events.tmp_<jobid>[_<stepid>].csv", but note
    that the function is still returning the basic command filename.
    """

    if stepid is None:
        csv_loops_file = f'tmp_{jobid}_loops.csv'
        csv_apps_file = f'tmp_{jobid}_apps.csv'
        job_fmt = f'{jobid}'
    else:
        csv_loops_file = f'tmp_{jobid}_{stepid}_loops.csv'
        csv_apps_file = f'tmp_{jobid}_{stepid}_apps.csv'
        job_fmt = f'{jobid}.{stepid}'

    if result_format == 'runtime' or result_format == "ear2prv":
        cmd_loops = ["eacct", "-j", job_fmt, "-r", "-c", csv_loops_file]
        cmd_apps = ["eacct", "-j", job_fmt, "-l", "-c", csv_apps_file]

        # Run the command
        try:
            res_loops = subprocess.run(cmd_loops, capture_output=True,
                                       check=True)
            res_apps = subprocess.run(cmd_apps, capture_output=True,
                                      check=True)
        except subprocess.CalledProcessError as check_failed:
            sys.exit(f'Command `{check_failed.cmd}` returned an error: '
                     f'{check_failed.stderr.decode("utf-8")}')
        except OSError as os_error:
            sys.exit(f'OS returned an error: ({os_error.errno})'
                     f' {os_error.strerror}: "{os_error.filename}"')
        else:
            print(f'{res_loops.args} ran successfully:'
                  f'\n{res_loops.stdout.decode("utf-8")}')

            print(f'{res_apps.args} ran successfully:'
                  f'\n{res_apps.stdout.decode("utf-8")}')

            # Return generated file
            return csv_loops_file, csv_apps_file
    else:
        sys.exit(f'Unrecognized format: {result_format}')


def parser_action(args):
    """
    Parses the Namespace `args` and decides which action to do.
    """

    # Get the (possible) config file provided by the user
    if args.config_file:
        config_file_path = args.config_file
    else:
        config_file_path = files('ear_analytics').joinpath('config.json')

    # Print configuration file
<<<<<<< HEAD
    if args.print_config == True:
        io_api.print_configuration(config_file_path)
        return
=======
    if args.print_config is True:
        print_configuration(config_file_path)
        sys.exit()
>>>>>>> 8b102bf5

    print(f'Using {config_file_path} as configuration file...')

    # Show available metrics
    if args.avail_metrics is True:

        comp = function_compose(get_plottable_metrics,
                                read_metrics_configuration)
        config_metrics = comp(config_file_path)
        print(f'Available metrics: {" ".join(config_metrics)}.')
        sys.exit()

    csv_generated = False

    if args.loops_file is None:
        # sys.exit('This version still requires an input file.'
        #          ' Run an applicatin with --ear-user-db flag.')

        # Action performing eacct command and storing csv files

        args.loops_file, args.apps_file = eacct(args.format, args.job_id,
                                                args.step_id)

        csv_generated = True

    if args.format == "runtime":
<<<<<<< HEAD

        runtime(args.input_file, out_jobs_path,
=======
        runtime(args.loops_file, args.apps_file,
                read_metrics_configuration(config_file_path),
>>>>>>> 8b102bf5
                args.metrics, config_file_path, args.manual_range,
                args.title, args.job_id, args.step_id, args.output)

    elif args.format == "ear2prv":
        events_data_path = None

        # Call ear2prv format method
        ear2prv(args.apps_file, args.loops_file,
                read_job_data_config(config_file_path),
                read_loop_data_config(config_file_path),
                read_events_configuration(config_file_path),
                events_data_fn=events_data_path, job_id=args.job_id,
                step_id=args.step_id, output_fn=args.output)

    if csv_generated and not args.keep_csv:
        system(f'rm {args.loops_file}')
        system(f'rm {args.apps_file}')


def build_parser():
    """
    Returns the parser to read and check command line arguments.
    """

    class CustomHelpFormatter(HelpFormatter):
        """
        This class was created in order to change the width of the
        help message of the parser. It's a bit tricky to use this, as
        HelpFormatter is not officialy documented.
        """
        def __init__(self, prog):
            super().__init__(prog, max_help_position=40, width=80)

        def _format_action_invocation(self, action):
            if not action.option_strings or action.nargs == 0:
                return super()._format_action_invocation(action)
            default = self._get_default_metavar_for_optional(action)
            args_string = self._format_args(action, default)
            return ', '.join(action.option_strings) + ' ' + args_string

    def formatter(prog):
        return CustomHelpFormatter(prog)

    parser = ArgumentParser(description='''High level support for read
                            and visualize EAR job data.''',
                            formatter_class=formatter,
                            epilog='Contact: support@eas4dc.com')
    parser.add_argument('--version', action='version', version='%(prog)s 5.1')

    main_group = parser.add_argument_group('Main options',
                                           description='''The main option flags
                                           required by the tool.''')

    main_group.add_argument('-c', '--config-file',
                            help='Specify a custom configuration file.')

    # format and print-config options are mutually exclusive
    main_excl_grp = main_group.add_mutually_exclusive_group(required=True)

    # Specify
    main_excl_grp.add_argument('--format', choices=['runtime', 'ear2prv'],
                               help='''Build results according to chosen format:
                               `runtime` (static images) or `ear2prv` (using
                                paraver tool).''')

    main_excl_grp.add_argument('--print-config', action='store_true',
                               help='''Prints the used configuration file.''')

    main_excl_grp.add_argument('--avail-metrics', action='store_true',
                               help='''Prints the available metrics provided by
                               the configuration file.''')

    format_grp = parser.add_argument_group('Format common options',
                                           description='''Used when requesting
                                           any of "--format" choices.''')

    format_grp.add_argument('--loops-file', required='--apps-file' in sys.argv,
                            help='''Specifies the input file(s)
                             name(s) to read data from. It can be a path.''')

    format_grp.add_argument('--apps-file', required='--loops-file' in sys.argv,
                            help='''Specifies the input file(s) name(s) to
                             read data from. It can be a path.''')

    format_grp.add_argument('-j', '--job-id', type=int,
                            help='Filter the data by the Job ID.',
                            required='--format' in sys.argv)

    format_grp.add_argument('-s', '--step-id', type=int,
                            help='Filter the data by the Step ID.')

    format_grp.add_argument('-o', '--output',
                            help="""Sets the output file name.
                            If a path to an existing directory is given,
                            `runtime` option saves files with the form
                            `runtime_<metric>.pdf` (for each requested metric)
                             will be on the given directory. Otherwise,
                            runtime_<metric>-<output> is stored for each
                             resulting figure.
                            For ear2prv format, specify the base Paraver trace
                            files base name.""")

    format_grp.add_argument('-k', '--keep-csv', action='store_true',
                            help='Don\'t remove temporary csv files.')

    # ONLY for runtime format
    runtime_grp = parser.add_argument_group('`runtime` format options',
                                            description='''Used when
                                            requesting "--format runtime".''')

    runtime_grp.add_argument('-t', '--title',
                             help="""Set the resulting figure title.
                             The resulting title will be
                             "<title>: <metric>" for each requested
                             metric.""")

    runtime_grp.add_argument('-r', '--manual-range',
                             action='store_false',
                             help='''Uses the range of values specified in the
                             configuration file to build the final trace
                             colormap insted of building it based on the
                             range of the data source's metric.''')

    metrics_help_str = ('Space separated list of case sensitive'
                        ' metrics names to visualize. Allowed values can '
                        'be viewed with `ear-job-analytics --avail-metrics`.')
    runtime_grp.add_argument('-m', '--metrics', help=metrics_help_str,
                             metavar='metric', nargs='+')

    return parser


def main():
    """ Entry method. """

    parser = build_parser()

    args = parser.parse_args()

    parser_action(args)

    sys.exit()


if __name__ == '__main__':
    main()<|MERGE_RESOLUTION|>--- conflicted
+++ resolved
@@ -28,14 +28,7 @@
 
 from itertools import chain
 
-<<<<<<< HEAD
-from .metrics import (metric_regex, metric_step, read_metrics_configuration,
-                      get_plottable_metrics)
-=======
-from .io_api import read_data, print_configuration
-
 from .metrics import read_metrics_configuration, get_plottable_metrics
->>>>>>> 8b102bf5
 
 from .utils import (filter_df, read_job_data_config, read_loop_data_config,
                     function_compose)
@@ -114,17 +107,7 @@
                     if step_id is not None:
                         fig_title = '-'.join([fig_title, str(step_id)])
 
-<<<<<<< HEAD
             gpu_metrics_re = configuration['columns']['gpu_data']['gpu_columns_re']
-            fig = static_figures.generate_metric_timeline_fig(df, app_start_time,
-                                                       app_end_time,
-                                                       metric_name, step,
-                                                       v_min=v_min,
-                                                       v_max=v_max,
-                                                       fig_title=fig_title,
-                                                       metric_display_name=disply_name,
-                                                       gpu_metrics_re=gpu_metrics_re)
-=======
             fig = (static_figures
                    .generate_metric_timeline_fig(df, app_start_time,
                                                  app_end_time,
@@ -132,9 +115,8 @@
                                                  v_min=v_min,
                                                  v_max=v_max,
                                                  fig_title=fig_title,
-                                                 metric_display_name=dsply_nm
-                                                 ))
->>>>>>> 8b102bf5
+                                                 metric_display_name=dsply_nm,
+                                                 gpu_metrics_re=gpu_metrics_re))
 
             # if save:
             name = f'runtime_{metric}'
@@ -823,15 +805,9 @@
         config_file_path = files('ear_analytics').joinpath('config.json')
 
     # Print configuration file
-<<<<<<< HEAD
     if args.print_config == True:
         io_api.print_configuration(config_file_path)
-        return
-=======
-    if args.print_config is True:
-        print_configuration(config_file_path)
         sys.exit()
->>>>>>> 8b102bf5
 
     print(f'Using {config_file_path} as configuration file...')
 
@@ -858,13 +834,8 @@
         csv_generated = True
 
     if args.format == "runtime":
-<<<<<<< HEAD
-
-        runtime(args.input_file, out_jobs_path,
-=======
+
         runtime(args.loops_file, args.apps_file,
-                read_metrics_configuration(config_file_path),
->>>>>>> 8b102bf5
                 args.metrics, config_file_path, args.manual_range,
                 args.title, args.job_id, args.step_id, args.output)
 
